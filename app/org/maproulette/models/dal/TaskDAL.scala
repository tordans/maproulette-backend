// Copyright (C) 2019 MapRoulette contributors (see CONTRIBUTORS.md).
// Licensed under the Apache License, Version 2.0 (see LICENSE).
package org.maproulette.models.dal

import java.sql.Connection
import java.time.Instant

import anorm.JodaParameterMetaData._
import anorm.SqlParser._
import anorm._
import com.vividsolutions.jts.geom.Envelope
import javax.inject.{Inject, Provider, Singleton}
import org.apache.commons.lang3.StringUtils
import org.joda.time.{DateTime, DateTimeZone}
import org.maproulette.Config
import org.maproulette.cache.CacheManager
import org.maproulette.data._
import org.maproulette.exception.{InvalidException, NotFoundException}
import org.maproulette.models._
import org.maproulette.models.utils.DALHelper
import org.maproulette.permissions.Permission
import org.maproulette.provider.websockets.{WebSocketMessages, WebSocketProvider}
import org.maproulette.session.dal.UserDAL
import org.maproulette.session.{SearchParameters, User}
import org.wololo.geojson.{FeatureCollection, GeoJSONFactory}
import org.wololo.jts2geojson.GeoJSONReader
import play.api.db.Database
import play.api.libs.json.JodaReads._
import play.api.libs.json._
import play.api.libs.ws.WSClient

import scala.collection.mutable.ListBuffer
import scala.concurrent.{Future, Promise}
import scala.util.control.Exception.allCatch
import scala.util.{Failure, Success, Try}
import scala.xml.XML

/**
  * The data access layer for the Task objects
  *
  * @author cuthbertm
  */
@Singleton
class TaskDAL @Inject()(override val db: Database,
                        override val tagDAL: TagDAL, config: Config,
                        override val permission: Permission,
                        userDAL: Provider[UserDAL],
                        projectDAL: Provider[ProjectDAL],
                        challengeDAL: Provider[ChallengeDAL],
                        notificationDAL: Provider[NotificationDAL],
                        actions: ActionManager,
                        statusActions: StatusActionManager,
                        webSocketProvider: WebSocketProvider,
                        ws: WSClient)
  extends BaseDAL[Long, Task] with DALHelper with TagDALMixin[Task] with Locking[Task] {

  import scala.concurrent.ExecutionContext.Implicits.global

  // The cache manager for that tasks
  override val cacheManager = new CacheManager[Long, Task](config, Config.CACHE_ID_TASKS)(taskReads, taskReads)
  // The database table name for the tasks
  override val tableName: String = "tasks"
  // The columns to be retrieved for the task. Reason this is required is because one of the columns
  // "tasks.location" is a PostGIS object in the database and we want it returned in GeoJSON instead
  // so the ST_AsGeoJSON function is used to convert it to geoJSON
  override val retrieveColumns: String = "*, tasks.geojson::TEXT AS geo_json, " +
    "ST_AsGeoJSON(tasks.location) AS geo_location "

  val retrieveColumnsWithReview: String = this.retrieveColumns +
<<<<<<< HEAD
    ", task_review.review_status, task_review.review_requested_by, " +
    "task_review.reviewed_by, task_review.reviewed_at, task_review.review_claimed_by "
=======
        ", task_review.review_status, task_review.review_requested_by, " +
        "task_review.reviewed_by, task_review.reviewed_at, task_review.review_started_at, " +
        "task_review.review_claimed_by "
>>>>>>> 87b8fec1

  // The anorm row parser to convert records from the task table to task objects
  implicit val parser: RowParser[Task] = {
    get[Long]("tasks.id") ~
      get[String]("tasks.name") ~
      get[DateTime]("tasks.created") ~
      get[DateTime]("tasks.modified") ~
      get[Long]("parent_id") ~
      get[Option[String]]("tasks.instruction") ~
      get[Option[String]]("geo_location") ~
      get[Option[Int]]("tasks.status") ~
      get[String]("geo_json") ~
      get[Option[String]]("tasks.suggestedfix_geojson") ~
      get[Option[DateTime]]("tasks.mapped_on") ~
      get[Option[Int]]("task_review.review_status") ~
      get[Option[Long]]("task_review.review_requested_by") ~
      get[Option[Long]]("task_review.reviewed_by") ~
      get[Option[DateTime]]("task_review.reviewed_at") ~
      get[Option[DateTime]]("task_review.review_started_at") ~
      get[Option[Long]]("task_review.review_claimed_by") ~
      get[Int]("tasks.priority") ~
      get[Option[Long]]("tasks.changeset_id") map {
<<<<<<< HEAD
      case id ~ name ~ created ~ modified ~ parent_id ~ instruction ~ location ~ status ~ geojson ~
        suggestedfix_geojson ~ mappedOn ~ reviewStatus ~ reviewRequestedBy ~ reviewedBy ~
        reviewedAt ~ reviewClaimedBy ~ priority ~ changesetId =>
        Task(id, name, created, modified, parent_id, instruction, location,
          geojson, suggestedfix_geojson, status, mappedOn,
          reviewStatus, reviewRequestedBy, reviewedBy, reviewedAt, reviewClaimedBy,
          priority, changesetId)
=======
      case id ~ name ~ created ~ modified ~ parent_id ~ instruction ~ location ~ status ~
           mappedOn ~ reviewStatus ~ reviewRequestedBy ~ reviewedBy ~ reviewedAt ~
           reviewStartedAt ~ reviewClaimedBy ~ priority ~ changesetId =>
        val suggestedFixGeometry = this.getSuggestedFix(id)
        val optionsFix = if (StringUtils.isEmpty(suggestedFixGeometry)) {
          None
        } else {
          Some(suggestedFixGeometry)
        }
        Task(id, name, created, modified, parent_id, instruction, location,
          this.getTaskGeometries(id), optionsFix, status, mappedOn,
          reviewStatus, reviewRequestedBy, reviewedBy, reviewedAt, reviewStartedAt,
          reviewClaimedBy, priority, changesetId)
>>>>>>> 87b8fec1
    }
  }

  implicit val taskWithReviewParser: RowParser[TaskWithReview] = {
    get[Long]("tasks.id") ~
<<<<<<< HEAD
      get[String]("tasks.name") ~
      get[DateTime]("tasks.created") ~
      get[DateTime]("tasks.modified") ~
      get[Long]("parent_id") ~
      get[Option[String]]("tasks.instruction") ~
      get[Option[String]]("location") ~
      get[Option[Int]]("tasks.status") ~
      get[String]("geojson") ~
      get[Option[String]]("suggestedfix_geojson") ~
      get[Option[DateTime]]("tasks.mapped_on") ~
      get[Option[Int]]("task_review.review_status") ~
      get[Option[Long]]("task_review.review_requested_by") ~
      get[Option[Long]]("task_review.reviewed_by") ~
      get[Option[DateTime]]("task_review.reviewed_at") ~
      get[Option[Long]]("task_review.review_claimed_by") ~
      get[Int]("tasks.priority") ~
      get[Option[Long]]("tasks.changeset_id") ~
      get[Option[String]]("challenge_name") ~
      get[Option[String]]("review_requested_by_username") ~
      get[Option[String]]("reviewed_by_username") map {
      case id ~ name ~ created ~ modified ~ parent_id ~ instruction ~ location ~ status ~ geojson ~
        suggestedfix_geojson ~ mappedOn ~ reviewStatus ~ reviewRequestedBy ~ reviewedBy ~ reviewedAt ~
        reviewClaimedBy ~ priority ~ changesetId ~ challengeName ~ reviewRequestedByUsername ~ reviewedByUsername =>
        TaskWithReview(
          Task(id, name, created, modified, parent_id, instruction, location,
            geojson, suggestedfix_geojson, status, mappedOn,
            reviewStatus, reviewRequestedBy, reviewedBy, reviewedAt, reviewClaimedBy,
            priority, changesetId),
          TaskReview(-1, id, reviewStatus, challengeName, reviewRequestedBy, reviewRequestedByUsername,
            reviewedBy, reviewedByUsername, reviewedAt, reviewClaimedBy, None, None)
        )
=======
    get[String]("tasks.name") ~
    get[DateTime]("tasks.created") ~
    get[DateTime]("tasks.modified") ~
    get[Long]("parent_id") ~
    get[Option[String]]("tasks.instruction") ~
    get[Option[String]]("location") ~
    get[Option[Int]]("tasks.status") ~
    get[Option[DateTime]]("tasks.mapped_on") ~
    get[Option[Int]]("task_review.review_status") ~
    get[Option[Long]]("task_review.review_requested_by") ~
    get[Option[Long]]("task_review.reviewed_by") ~
    get[Option[DateTime]]("task_review.reviewed_at") ~
    get[Option[DateTime]]("task_review.review_started_at") ~
    get[Option[Long]]("task_review.review_claimed_by") ~
    get[Int]("tasks.priority") ~
    get[Option[Long]]("tasks.changeset_id") ~
    get[Option[String]]("challenge_name") ~
    get[Option[String]]("review_requested_by_username") ~
    get[Option[String]]("reviewed_by_username") map {
    case id ~ name ~ created ~ modified ~ parent_id ~ instruction ~ location ~ status ~
          mappedOn ~ reviewStatus ~ reviewRequestedBy ~ reviewedBy ~ reviewedAt ~
          reviewStartedAt ~ reviewClaimedBy ~ priority ~ changesetId ~ challengeName ~
          reviewRequestedByUsername ~ reviewedByUsername =>
      val suggestedFixGeometry = this.getSuggestedFix(id)
      val optionsFix = if (StringUtils.isEmpty(suggestedFixGeometry)) {
        None
      } else {
        Some(suggestedFixGeometry)
      }
      TaskWithReview(
        Task(id, name, created, modified, parent_id, instruction, location,
          this.getTaskGeometries(id), optionsFix, status, mappedOn,
          reviewStatus, reviewRequestedBy, reviewedBy, reviewedAt, reviewStartedAt,
          reviewClaimedBy, priority, changesetId),
        TaskReview(-1, id, reviewStatus, challengeName, reviewRequestedBy, reviewRequestedByUsername,
                   reviewedBy, reviewedByUsername, reviewedAt, reviewStartedAt, reviewClaimedBy, None, None)
      )
>>>>>>> 87b8fec1
    }
  }

  val commentParser: RowParser[Comment] = {
    get[Long]("task_comments.id") ~
      get[Long]("task_comments.osm_id") ~
      get[String]("users.name") ~
      get[Long]("task_comments.task_id") ~
      get[Long]("task_comments.challenge_id") ~
      get[Long]("task_comments.project_id") ~
      get[DateTime]("task_comments.created") ~
      get[String]("task_comments.comment") ~
      get[Option[Long]]("task_comments.action_id") map {
      case id ~ osm_id ~ osm_name ~ taskId ~ challengeId ~ projectId ~ created ~ comment ~ action_id =>
        Comment(id, osm_id, osm_name, taskId, challengeId, projectId, created, comment, action_id)
    }
  }

  /**
    * Retrieves the object based on the name, this function is somewhat weak as there could be
    * multiple objects with the same name. The database only restricts the same name in combination
    * with a parent. So this will just return the first one it finds. With caching, so if it finds
    * the object in the cache it will return that object without checking the database, otherwise
    * will hit the database directly.
    *
    * @param name The name you are looking up by
    * @return The object that you are looking up, None if not found
    */
  override def retrieveByName(implicit name: String, parentId: Long = (-1), c: Option[Connection] = None): Option[Task] = {
    this.cacheManager.withOptionCaching { () =>
      this.withMRConnection { implicit c =>
        val query = s"SELECT $retrieveColumnsWithReview FROM ${this.tableName} " +
          s"LEFT OUTER JOIN task_review ON task_review.task_id = tasks.id " +
          s"WHERE name = {name} ${this.parentFilter(parentId)}"
        SQL(query).on('name -> name).as(this.parser.*).headOption
      }
    }
  }

  /**
    * This will retrieve the root object in the hierarchy of the object, by default the root
    * object is itself.
    *
    * @param obj Either a id for the challenge, or the challenge itself
    * @param c   The connection if any
    * @return The object that it is retrieving
    */
  override def retrieveRootObject(obj: Either[Long, Task], user: User)(implicit c: Option[Connection] = None): Option[Project] = {
    obj match {
      case Left(id) =>
        this.permission.hasReadAccess(TaskType(), user)(id)
        this.projectDAL.get().cacheManager.withOptionCaching { () =>
          this.withMRConnection { implicit c =>
            SQL"""SELECT p.* FROM projects p
             INNER JOIN challenges c ON c.parent_id = p.id
             INNER JOIN task t ON t.parent_id = c.id
             WHERE t.id = $id
           """.as(this.projectDAL.get().parser.*).headOption
          }
        }
      case Right(task) =>
        this.permission.hasObjectReadAccess(task, user)
        this.projectDAL.get().cacheManager.withOptionCaching { () =>
          this.withMRConnection { implicit c =>
            SQL"""SELECT p.* FROM projects p
             INNER JOIN challenges c ON c.parent_id = p.id
             WHERE c.id = ${task.parent}
           """.as(this.projectDAL.get().parser.*).headOption
          }
        }
    }
  }

  /**
    * Inserts a new task object into the database
    *
    * @param task The task to be inserted into the database
    * @param user The user executing the task
    * @return The object that was inserted into the database. This will include the newly created id
    */
  override def insert(task: Task, user: User)(implicit c: Option[Connection] = None): Task = {
    val newTask = this.mergeUpdate(task, user)(-1) match {
      case Some(t) => t
      case None => throw new Exception("Unknown failure occurred while creating new task.")
    }
    // update the task priority inside a future, so fire and forget and don't impact the performance of the insert
    Future {
      this.updateTaskPriority(newTask.id, user)
    }
    newTask
  }

  /**
    * This is a merge update function that will update the task if it exists otherwise it will
    * insert a new item.
    *
    * @param element The element that needs to be inserted or updated. Although it could be updated,
    *                it requires the element itself in case it needs to be inserted
    * @param user    The user that is executing the function
    * @param id      The id of the element that is being updated/inserted
    * @param c       A connection to execute against
    * @return
    */
  override def mergeUpdate(element: Task, user: User)(implicit id: Long, c: Option[Connection] = None): Option[Task] = {
    this.permission.hasObjectWriteAccess(element, user)
    // before clearing the cache grab the cachedItem
    // by setting the delete implicit to true we clear out the cache for the element
    // The cachedItem could be
    val cachedItem = this.cacheManager.withUpdatingCache(Long => retrieveById) { implicit cachedItem =>
      Some(cachedItem)
    }(id, true, true)
    val updatedTask: Option[Task] = this.withMRTransaction { implicit c =>
      val query = """SELECT create_update_task({name}, {parentId}, {instruction},
                    {status}, {geojson}::JSONB, {suggestedFixGeoJson}::JSONB, {id}, {priority}, {changesetId},
                    {reset}, {mappedOn}, {reviewStatus}, CAST({reviewRequestedBy} AS INTEGER),
                    CAST({reviewedBy} AS INTEGER), {reviewedAt})"""

      val updatedTaskId = SQL(query).on(
        NamedParameter("name", ToParameterValue.apply[String].apply(element.name)),
        NamedParameter("parentId", ToParameterValue.apply[Long].apply(element.parent)),
        NamedParameter("instruction", ToParameterValue.apply[String].apply(element.instruction.getOrElse(""))),
        NamedParameter("status", ToParameterValue.apply[Int].apply(element.status.getOrElse(Task.STATUS_CREATED))),
        NamedParameter("geojson", ToParameterValue.apply[String].apply(element.geometries)),
        NamedParameter("suggestedFixGeoJson", ToParameterValue.apply[String].apply(element.suggestedFix.orNull)),
        NamedParameter("id", ToParameterValue.apply[Long].apply(element.id)),
        NamedParameter("priority", ToParameterValue.apply[Int].apply(element.priority)),
        NamedParameter("changesetId", ToParameterValue.apply[Long].apply(element.changesetId.getOrElse(-1L))),
        NamedParameter("reset", ToParameterValue.apply[String].apply(config.taskReset + " days")),
        NamedParameter("mappedOn", ToParameterValue.apply[Option[DateTime]].apply(element.mappedOn)),
        NamedParameter("reviewStatus", ToParameterValue.apply[Option[Int]].apply(element.reviewStatus)),
        NamedParameter("reviewRequestedBy", ToParameterValue.apply[Option[Long]].apply(element.reviewRequestedBy)),
        NamedParameter("reviewedBy", ToParameterValue.apply[Option[Long]].apply(element.reviewedBy)),
        NamedParameter("reviewedAt", ToParameterValue.apply[Option[DateTime]].apply(element.reviewedAt))
      ).as(long("create_update_task").*).head

      // If we are updating the task review back to None then we need to delete its entry in the task_review table
      cachedItem match {
        case Some(item) =>
          if (item.reviewRequestedBy != None && element.reviewRequestedBy == None) {
            SQL("DELETE FROM task_review WHERE task_id=" + element.id).execute()
          }
        case None => // ignore
      }

      Some(element.copy(id = updatedTaskId))
    }
    updatedTask match {
      case Some(t) => Future {
        this.updateTaskPriority(t.id, user)
      }
      case None => //just ignore and do nothing
    }
    updatedTask
  }

  /**
    * A basic retrieval of the object based on the id. With caching, so if it finds
    * the object in the cache it will return that object without checking the database, otherwise
    * will hit the database directly.
    *
    * @param id The id of the object to be retrieved
    * @return The object, None if not found
    */
  override def retrieveById(implicit id: Long, c: Option[Connection] = None): Option[Task] = {
    this.cacheManager.withCaching { () =>
      this.withMRConnection { implicit c =>
        val query = s"SELECT $retrieveColumnsWithReview FROM ${this.tableName} " +
          "LEFT OUTER JOIN task_review ON task_review.task_id = tasks.id " +
          "WHERE tasks.id = {id}"
        SQL(query).on('id -> ToParameterValue.apply[Long](p = keyToStatement).apply(id)).as(this.parser.singleOpt)
      }
    }
  }

  /**
    * This function will update the tasks priority based on the parent challenge information. It will
    * check first to see if it falls inside the HIGH priority bucket, then MEDIUM then LOW. If it doesn't
    * fall into any priority bucket, it will then set the priority to the default priority defined
    * in the parent challenge
    *
    * @param taskId The id for the task to update the priority for
    * @param c      The database connection
    */
  def updateTaskPriority(taskId: Long, user: User)(implicit c: Option[Connection] = None): Unit = {
    implicit val id = taskId
    this.cacheManager.withUpdatingCache(Long => retrieveById) { implicit task =>
      this.withMRTransaction { implicit c =>
        implicit val id = taskId
        this.cacheManager.withUpdatingCache(Long => retrieveById) { implicit task =>
          this.permission.hasObjectWriteAccess(task, user)
          // get the parent challenge, as we need the priority information
          val parentChallenge = this.challengeDAL.get().retrieveById(task.parent) match {
            case Some(c) => c
            case None => throw new NotFoundException(s"No parent was found for task [$taskId], this should never happen.")
          }
          val newPriority = task.getTaskPriority(parentChallenge)
          if (newPriority != task.priority) {
            this.withMRTransaction { implicit c =>
              // Update the location of the particular task
              SQL"""UPDATE tasks
              SET priority = $newPriority
              WHERE id = $taskId
            """.executeUpdate()
              this.retrieveById(taskId)
            }
          } else {
            Some(task)
          }
        }
      }
    }
  }

  /**
    * Updates a task object in the database.
    *
    * @param value A json object containing fields to be updated for the task
    * @param user  The user executing the task
    * @param id    The id of the object that you are updating
    * @return An optional object, it will return None if no object found with a matching id that was supplied
    */
  override def update(value: JsValue, user: User)(implicit id: Long, c: Option[Connection] = None): Option[Task] = {
    this.cacheManager.withUpdatingCache(Long => retrieveById) { implicit cachedItem =>
      val name = (value \ "name").asOpt[String].getOrElse(cachedItem.name)
      val parentId = (value \ "parentId").asOpt[Long].getOrElse(cachedItem.parent)
      val instruction = (value \ "instruction").asOpt[String].getOrElse(cachedItem.instruction.getOrElse(""))
      // status should probably not be allowed to be set through the update function, and rather
      // it should be forced to use the setTaskStatus function
      val status = (value \ "status").asOpt[Int].getOrElse(cachedItem.status.getOrElse(0))
      if (!Task.isValidStatusProgression(cachedItem.status.getOrElse(0), status) &&
        allCatch.opt(this.permission.hasWriteAccess(TaskType(), user)) == None) {
        throw new InvalidException(s"Could not set status for task [$id], " +
          s"progression from ${cachedItem.status.getOrElse(0)} to $status not valid.")
      }
      val priority = (value \ "priority").asOpt[Int].getOrElse(cachedItem.priority)
      val geometries = (value \ "geometries").asOpt[String].getOrElse(cachedItem.geometries)
      val suggestedFixGeometries = (value \ "suggestedFix").asOpt[String].getOrElse("")
      val changesetId = (value \ "changesetId").asOpt[Long].getOrElse(cachedItem.changesetId.getOrElse(-1L))

      val mappedOn: Option[DateTime] = (value \ "mappedOn") match {
        case m: JsUndefined => cachedItem.mappedOn
        case m => m.asOpt[DateTime]
      }

      val reviewStatus: Option[Int] = (value \ "reviewStatus") match {
        case r: JsUndefined => cachedItem.reviewStatus
        case r => r.asOpt[Int]
      }

      val reviewRequestedBy = (value \ "reviewRequestedBy") match {
        case r: JsUndefined => cachedItem.reviewRequestedBy
        case r => r.asOpt[Long]
      }

      val reviewedBy = (value \ "reviewedBy") match {
        case r: JsUndefined => cachedItem.reviewedBy
        case r => r.asOpt[Long]
      }

      val reviewedAt = (value \ "reviewedAt") match {
        case r: JsUndefined => cachedItem.reviewedAt
        case r => r.asOpt[DateTime]
      }

      val task = this.mergeUpdate(cachedItem.copy(name = name,
        parent = parentId,
        instruction = Some(instruction),
        status = Some(status),
        mappedOn = mappedOn,
        reviewStatus = reviewStatus,
        reviewRequestedBy = reviewRequestedBy,
        reviewedBy = reviewedBy,
        reviewedAt = reviewedAt,
        geometries = geometries,
        suggestedFix = if (StringUtils.isEmpty(suggestedFixGeometries)) {
          None
        } else {
          Some(suggestedFixGeometries)
        },
        priority = priority,
        changesetId = Some(changesetId)), user)

      if (status == Task.STATUS_CREATED) {
        this.challengeDAL.get().updateReadyStatus()(parentId)
      }
      else {
        this.challengeDAL.get().updateFinishedStatus()(parentId)
      }

      task
    }
  }

  /**
    * Sets the task for a given user. The user cannot set the status of a task unless the object has
    * been locked by the same user before hand.
    * Will throw an InvalidException if the task status cannot be set due to the current task status
    * Will throw an IllegalAccessException if the user is a guest user, or if the task is locked by
    * a different user.
    *
    * @param task          The task to set the status for
    * @param status        The status to set
    * @param user          The user setting the status
    * @param requestReview Optional boolean to request a review on this task.
    * @return The number of rows updated, should only ever be 1
    */
  def setTaskStatus(task: Task, status: Int, user: User, requestReview: Option[Boolean] = None)(implicit c: Connection = null): Int = {
    if (!Task.isValidStatusProgression(task.status.getOrElse(Task.STATUS_CREATED), status)) {
      throw new InvalidException("Invalid task status supplied.")
    } else if (user.guest) {
      throw new IllegalAccessException("Guest users cannot make edits to tasks.")
    }

    val reviewNeeded = requestReview match {
      case Some(r) => r
      case None => user.settings.needsReview.getOrElse(config.defaultNeedsReview) != User.REVIEW_NOT_NEEDED &&
        status != Task.STATUS_SKIPPED && status != Task.STATUS_DELETED
    }

    val oldStatus = task.status
    val updatedRows = this.withMRTransaction { implicit c =>
      val updatedRows =
        SQL"""UPDATE tasks t SET status = $status, mapped_on = NOW()
                             WHERE t.id = (
                                SELECT t2.id FROM tasks t2
                                LEFT JOIN locked l on l.item_id = t2.id AND l.item_type = ${task.itemType.typeId}
                                WHERE t2.id = ${task.id} AND (l.user_id = ${user.id} OR l.user_id IS NULL)
                              )""".executeUpdate()
      // if returning 0, then this is because the item is locked by a different user
      if (updatedRows == 0) {
        throw new IllegalAccessException(s"Current task [${task.id} is locked by another user, cannot update status at this time.")
      }

      val startedLock = (SQL"""SELECT locked_time FROM locked l WHERE l.item_id = ${task.id} AND
                                     l.item_type = ${task.itemType.typeId} AND l.user_id = ${user.id}
                           """).as(SqlParser.scalar[DateTime].singleOpt)
      this.statusActions.setStatusAction(user, task, status, startedLock)

      if (reviewNeeded) {
        task.reviewStatus match {
          case Some(rs) =>
            SQL"""UPDATE task_review tr
                    SET review_status = ${Task.REVIEW_STATUS_REQUESTED}, review_requested_by = ${user.id}
                    WHERE tr.task_id = ${task.id}
               """.executeUpdate()
          case None =>
            SQL"""INSERT INTO task_review (task_id, review_status, review_requested_by)
                    VALUES (${task.id}, ${Task.REVIEW_STATUS_REQUESTED}, ${user.id})""".executeUpdate()
        }
      }

      // if you set the status successfully on a task you will lose the lock of that task
      try {
        this.unlockItem(user, task)
      } catch {
        case e: Exception => logger.warn(e.getMessage)
      }
      if (config.changeSetEnabled) {
        // try and match the current task with a changeset from the user
        Future {
          c.commit()
          this.matchToOSMChangeSet(task.copy(status = Some(status)), user)
        }
      }

      // Update the popularity score on the parent challenge
      Future {
        this.challengeDAL.get().updatePopularity(Instant.now().getEpochSecond())(task.parent)
      }

      // Let's note in the task_review_history table that this task needs review
      if (reviewNeeded) {
        SQL"""INSERT INTO task_review_history (task_id, requested_by, review_status)
              VALUES (${task.id}, ${user.id}, ${Task.REVIEW_STATUS_REQUESTED})""".executeUpdate()
      }

      updatedRows
    }
    if (reviewNeeded) {
      this.cacheManager.withOptionCaching { () =>
        Some(task.copy(status = Some(status),
          reviewStatus = Some(Task.REVIEW_STATUS_REQUESTED),
          reviewRequestedBy = Some(user.id),
          modified = new DateTime()))
      }
    }
    else {
      this.cacheManager.withOptionCaching { () =>
        Some(task.copy(status = Some(status),
          modified = new DateTime()))
      }
    }
    this.challengeDAL.get().updateFinishedStatus()(task.parent)

    // let's give the user credit for doing this task.
    if (oldStatus.getOrElse(Task.STATUS_CREATED) != status) {
      this.userDAL.get().updateUserScore(Option(status), None, false, false, user.id)
    }

    if (reviewNeeded) {
      webSocketProvider.sendMessage(WebSocketMessages.reviewNew(
        WebSocketMessages.ReviewData(this.getTaskWithReview(task.id))
      ))
    }

    updatedRows
  }

  def getTaskWithReview(taskId: Long): TaskWithReview = {
    this.withMRConnection { implicit c =>
      val query =
        s"""
        SELECT $retrieveColumnsWithReview,
               challenges.name as challenge_name,
               mappers.name as review_requested_by_username,
               reviewers.name as reviewed_by_username
        FROM ${this.tableName}
        LEFT OUTER JOIN task_review ON task_review.task_id = tasks.id
        LEFT OUTER JOIN users mappers ON task_review.review_requested_by = mappers.id
        LEFT OUTER JOIN users reviewers ON task_review.reviewed_by = reviewers.id
        INNER JOIN challenges ON challenges.id = tasks.parent_id
        WHERE tasks.id = {taskId}
      """
      SQL(query).on('taskId -> taskId).as(this.taskWithReviewParser.single)
    }
  }

  /**
    * Tries to match a specific changeset in OSM to the task in MapRoulette
    *
    * @param task The task that was fixed
    * @param user The user making the request
    * @param c    An implicit connection
    */
  def matchToOSMChangeSet(task: Task, user: User, immediate: Boolean = true)(implicit c: Option[Connection] = None): Future[Boolean] = {
    val result = Promise[Boolean]
    if (config.allowMatchOSM) {
      task.status match {
        case Some(Task.STATUS_FIXED) =>
          val currentDateTimeUTC = DateTime.now(DateTimeZone.UTC)
          val statusAction = statusActions.getStatusActions(task, user, Some(List(Task.STATUS_FIXED))).headOption
          statusAction match {
            case Some(sa) =>
              this.getSortedChangeList(sa) onComplete {
                case Success(response) =>
                  val responseList = response.map(_.id)
                  response.find(c => {
                    // check the bounding box of the changeset, and make sure that the task geometry
                    // bounding box at the very least intersects with the changeset bounding box
                    if (c.hasMapRouletteComment) {
                      true
                    } else {
                      val feature = GeoJSONFactory.create(task.geometries).asInstanceOf[FeatureCollection]
                      val reader = new GeoJSONReader()
                      val envelope = new Envelope()
                      feature.getFeatures.foreach(f => {
                        val current = reader.read(f.getGeometry)
                        envelope.expandToInclude(current.getBoundary.getEnvelopeInternal)
                      })

                      val changesetEnvelope = new Envelope(c.minLon, c.maxLon, c.minLat, c.maxLat)
                      changesetEnvelope.intersects(envelope)
                    }
                  }) match {
                    case Some(change) =>
                      this.withMRConnection { implicit c =>
                        SQL(s"""UPDATE tasks SET changeset_id = ${change.id} WHERE id = ${task.id}""").executeUpdate()
                      }
                      result success true
                    case None =>
                      this.withMRConnection { implicit c =>
                        // if we can't find any viable option set the id to -2 so that we don't try again
                        // but only set it to -2 if the current time is 1 hour after the set time for the task
                        if (Math.abs(currentDateTimeUTC.getMillis - sa.created.getMillis) > (config.changeSetTimeLimit.toHours * 3600 * 1000)) {
                          SQL(s"""UPDATE tasks SET changeset_id = -2 WHERE id = ${task.id}""").executeUpdate()
                        }
                      }
                      result success false
                  }
                case Failure(error) => result success false
              }
            case None => result success false
          }
        case _ =>
          // throw some message here about something
          result success false
      }
    } else {
      result success false
    }
    result.future
  }

  /**
    * This gets the sorted list of changesets. The sorting is based on how close a changeset is to the time
    * that the task was fixed. It probably would be more efficient to
    *
    * @param statusAction The StatusActionItem that is for the action that set the task to fixed
    * @return A list of sorted changesets
    */
  private def getSortedChangeList(statusAction: StatusActionItem): Future[Seq[Changeset]] = {
    val result = Promise[Seq[Changeset]]
    val format = "YYYY-MM-dd'T'HH:mm:ss'Z'"
    val fixedTimeDiff = statusAction.created.getMillis
    val prevHours = statusAction.created.minusHours(config.changeSetTimeLimit.toHours.toInt).toString(format)
    val nextHours = statusAction.created.plusHours(config.changeSetTimeLimit.toHours.toInt).toString(format)
    ws.url(s"${config.getOSMServer}/api/0.6/changesets?user=${statusAction.osmUserId}&time=$prevHours,$nextHours")
      .withHttpHeaders("User-Agent" -> "MapRoulette").get() onComplete {
      case Success(response) =>
        if (response.status == 200) {
          val changeSetList = ChangesetParser.parse(XML.loadString(response.body)).filter(!_.open)
          val sortedList = changeSetList.sortWith((c1, c2) => {
            Math.abs(c1.createdAt.getMillis - fixedTimeDiff) < Math.abs(c2.createdAt.getMillis - fixedTimeDiff)
          })
          result success sortedList
        } else {
          result failure new InvalidException(s"Response failed with status ${response.status} messages ${response.statusText}")
        }
      case Failure(error) => result failure error
    }
    result.future
  }

  /**
    * Sets the review status for a task. The user cannot set the status of a task unless the object has
    * been locked by the same user before hand.
    * Will throw an InvalidException if the task review status cannot be set due to the current review status
    * Will throw an IllegalAccessException if the user is a not a reviewer, or if the task is locked by
    * a different user.
    *
    * @param task         The task to set the status for
    * @param reviewStatus The review status to set
    * @param user         The user setting the status
    * @return The number of rows updated, should only ever be 1
    */
  def setTaskReviewStatus(task: Task, reviewStatus: Int, user: User, actionId: Option[Long], commentContent: String = "")(implicit c: Connection = null): Int = {
    if (!user.settings.isReviewer.get && reviewStatus != Task.REVIEW_STATUS_REQUESTED &&
      reviewStatus != Task.REVIEW_STATUS_DISPUTED) {
      throw new IllegalAccessException("User must be a reviewer to edit task review status.")
    }

    val now = Instant.now()

    val updatedRows = this.withMRTransaction { implicit c =>
      var fetchBy = "reviewed_by"

      val isDisputed = task.reviewStatus.getOrElse(-1) != Task.REVIEW_STATUS_DISPUTED &&
        reviewStatus == Task.REVIEW_STATUS_DISPUTED
      var needsReReview = (task.reviewStatus.getOrElse(-1) != Task.REVIEW_STATUS_REQUESTED &&
        reviewStatus == Task.REVIEW_STATUS_REQUESTED) || isDisputed

      var reviewedBy = task.reviewedBy
      var reviewRequestedBy = task.reviewRequestedBy

      // If we are changing the status back to "needsReview" then this task
      // has been fixed by the mapper and the mapper is requesting review again
      if (needsReReview) {
        fetchBy = "review_requested_by"
        reviewRequestedBy = Some(user.id)
      }
      else {
        reviewedBy = Some(user.id)
      }
      val updatedRows =
        SQL"""UPDATE task_review t SET review_status = $reviewStatus,
                                 #${fetchBy} = ${user.id},
                                 reviewed_at = ${now},
                                 review_started_at = t.review_claimed_at,
                                 review_claimed_at = NULL,
                                 review_claimed_by = NULL
                             WHERE t.task_id = (
                                SELECT t2.id FROM tasks t2
                                LEFT JOIN locked l on l.item_id = t2.id AND l.item_type = ${task.itemType.typeId}
                                WHERE t2.id = ${task.id} AND (l.user_id = ${user.id} OR l.user_id IS NULL)
                              )""".executeUpdate()
      // if returning 0, then this is because the item is locked by a different user
      if (updatedRows == 0) {
        throw new IllegalAccessException(s"Current task [${task.id} is locked by another user, cannot update review status at this time.")
      }

      // if you set the status successfully on a task you will lose the lock of that task
      try {
        this.unlockItem(user, task)
      } catch {
        case e: Exception => logger.warn(e.getMessage)
      }

      webSocketProvider.sendMessage(WebSocketMessages.reviewUpdate(
        WebSocketMessages.ReviewData(this.getTaskWithReview(task.id))
      ))

      val comment = commentContent.nonEmpty match {
        case true => Some(addComment(user, task, commentContent, actionId))
        case false => None
      }

      if (!isDisputed) {
        if (needsReReview) {
          // Let's note in the task_review_history table that this task needs review again
          SQL"""INSERT INTO task_review_history
                            (task_id, requested_by, reviewed_by, review_status, reviewed_at, review_started_at)
                VALUES (${task.id}, ${user.id}, ${task.reviewedBy},
                        ${reviewStatus}, ${now}, ${task.reviewStartedAt})""".executeUpdate()
          this.notificationDAL.get().createReviewNotification(user, task.reviewedBy.getOrElse(-1), reviewStatus, task, comment)
        }
        else {
          // Let's note in the task_review_history table that this task was reviewed
          SQL"""INSERT INTO task_review_history
                            (task_id, requested_by, reviewed_by, review_status, reviewed_at, review_started_at)
                VALUES (${task.id}, ${task.reviewRequestedBy}, ${user.id},
                        ${reviewStatus}, ${now}, ${task.reviewStartedAt})""".executeUpdate()
          this.notificationDAL.get().createReviewNotification(user, task.reviewRequestedBy.getOrElse(-1), reviewStatus, task, comment)
        }
      }

      this.cacheManager.withOptionCaching { () =>
        Some(task.copy(reviewStatus = Some(reviewStatus),
          reviewRequestedBy = reviewRequestedBy,
          reviewedBy = reviewedBy,
          reviewedAt = Some(new DateTime())))
      }

      if (!needsReReview) {
        this.userDAL.get().updateUserScore(None, Option(reviewStatus),
          task.reviewedBy != None, false, task.reviewRequestedBy.get)
      }
      else if (reviewStatus == Task.REVIEW_STATUS_DISPUTED) {
        this.userDAL.get().updateUserScore(None, Option(reviewStatus), true, true, task.reviewedBy.get)
        this.userDAL.get().updateUserScore(None, Option(reviewStatus), true, false, task.reviewRequestedBy.get)
      }

      updatedRows
    }

    updatedRows
  }

  /**
    * Add comment to a task
    *
    * @param user     The user adding the comment
    * @param task     The task that you are adding the comment too
    * @param comment  The actual comment
    * @param actionId the id for the action if any action associated
    * @param c
    */
  def addComment(user: User, task: Task, comment: String, actionId: Option[Long])(implicit c: Option[Connection] = None): Comment = {
    withMRConnection { implicit c =>
      if (StringUtils.isEmpty(comment)) {
        throw new InvalidException("Invalid empty string supplied.")
      }
      val query =
        s"""
           |INSERT INTO task_comments (osm_id, task_id, comment, action_id)
           |VALUES ({osm_id}, {task_id}, {comment}, {action_id}) RETURNING id, project_id, challenge_id
         """.stripMargin
      SQL(query).on('osm_id -> user.osmProfile.id,
        'task_id -> task.id,
        'comment -> comment,
        'action_id -> actionId).as((long("id") ~ long("project_id") ~ long("challenge_id")).*).headOption match {
        case Some(ids) =>
          val newComment =
            Comment(ids._1._1, user.osmProfile.id, user.name, task.id, ids._1._2, ids._2, DateTime.now(), comment, actionId)
          this.notificationDAL.get().createMentionNotifications(user, newComment, task)
          newComment
        case None => throw new Exception("Failed to add comment")
      }
    }
  }

  /**
    * Simple query to retrieve the next task in the sequence
    *
    * @param parentId      The parent of the task
    * @param currentTaskId The current task that we are basing our query from
    * @param statusList    the list of status' to filter by
    * @return An optional task, if no more tasks in the list will retrieve the first task
    */
  def getNextTaskInSequence(parentId: Long, currentTaskId: Long, statusList: Option[Seq[Int]] = None)
                           (implicit c: Option[Connection] = None): Option[(Task, Lock)] = {
    this.withMRConnection { implicit c =>
      val lp = for {
        task <- parser
        lock <- lockedParser
      } yield task -> lock
      val query =
        s"""SELECT locked.*, tasks.$retrieveColumnsWithReview FROM tasks
                      LEFT JOIN locked ON locked.item_id = tasks.id
                      LEFT OUTER JOIN task_review ON task_review.task_id = tasks.id
                      WHERE tasks.id > $currentTaskId AND tasks.parent_id = $parentId
                      AND status IN ({statusList})
                      ORDER BY tasks.id ASC LIMIT 1"""
      val slist = statusList.getOrElse(Task.statusMap.keys.toSeq) match {
        case Nil => Task.statusMap.keys.toSeq
        case t => t
      }
      SQL(query).on('statusList -> slist).as(lp.*).headOption match {
        case Some(t) => Some(t)
        case None =>
          val loopQuery =
            s"""SELECT locked.*, tasks.$retrieveColumnsWithReview FROM tasks
                              LEFT JOIN locked ON locked.item_id = tasks.id
                              LEFT OUTER JOIN task_review ON task_review.task_id = tasks.id
                              WHERE tasks.parent_id = $parentId
                              AND status IN ({statusList})
                              ORDER BY tasks.id ASC LIMIT 1"""
          SQL(loopQuery).on('statusList -> slist).as(lp.*).headOption
      }
    }
  }

  /**
    * Simple query to retrieve the previous task in the sequence
    *
    * @param parentId      The parent of the task
    * @param currentTaskId The current task that we are basing our query from
    * @param statusList    the list of status' to filter by
    * @return An optional task, if no more tasks in the list will retrieve the last task
    */
  def getPreviousTaskInSequence(parentId: Long, currentTaskId: Long, statusList: Option[Seq[Int]] = None)
                               (implicit c: Option[Connection] = None): Option[(Task, Lock)] = {
    this.withMRConnection { implicit c =>
      val lp = for {
        task <- parser
        lock <- lockedParser
      } yield task -> lock
      val query =
        s"""SELECT locked.*, tasks.$retrieveColumnsWithReview FROM tasks
                      LEFT JOIN locked ON locked.item_id = tasks.id
                      LEFT OUTER JOIN task_review ON task_review.task_id = tasks.id
                      WHERE tasks.id < $currentTaskId AND tasks.parent_id = $parentId
                      AND status IN ({statusList})
                      ORDER BY tasks.id DESC LIMIT 1"""
      val slist = statusList.getOrElse(Task.statusMap.keys.toSeq) match {
        case Nil => Task.statusMap.keys.toSeq
        case t => t
      }

      SQL(query).on('statusList -> slist).as(lp.*).headOption match {
        case Some(t) => Some(t)
        case None =>
          val loopQuery =
            s"""SELECT locked.*, tasks.$retrieveColumnsWithReview FROM tasks
                              LEFT JOIN locked ON locked.item_id = tasks.id
                              LEFT OUTER JOIN task_review ON task_review.task_id = tasks.id
                              WHERE tasks.parent_id = $parentId
                              AND status IN ({statusList})
                              ORDER BY tasks.id DESC LIMIT 1"""
          SQL(loopQuery).on('statusList -> slist).as(lp.*).headOption
      }
    }
  }

  def getRandomTasksWithPriority(user: User, params: SearchParameters, limit: Int = -1, proximityId: Option[Long] = None)
                                (implicit c: Option[Connection] = None): List[Task] = {
    val highPriorityTasks = Try(this.getRandomTasks(user, params, limit, Some(Challenge.PRIORITY_HIGH), proximityId)) match {
      case Success(res) => res
      case Failure(f) => List.empty
    }
    if (highPriorityTasks.isEmpty) {
      val mediumPriorityTasks = Try(this.getRandomTasks(user, params, limit, Some(Challenge.PRIORITY_MEDIUM), proximityId)) match {
        case Success(res) => res
        case Failure(f) => List.empty
      }
      if (mediumPriorityTasks.isEmpty) {
        this.getRandomTasks(user, params, limit, Some(Challenge.PRIORITY_LOW), proximityId)
      } else {
        mediumPriorityTasks
      }
    } else {
      highPriorityTasks
    }
  }

  /**
    * Gets a random task. This will first retrieve a random challenge from the list of criteria for the
    * challenges. If a challenge id is provided all other search criteria will be ignored. Generally
    * this would be called to get a single random task, if multiple random tasks are requested all
    * the random tasks will be retrieved from the random challenge that was selected. So for multiple
    * tasks it will be all grouped from the same challenge.
    *
    * @param user        The user executing the request
    * @param params      The search parameters that will define the filters for the random selection
    * @param limit       The amount of tags that should be returned
    * @param priority    An optional priority, so that we only look for tasks in a specific priority range
    * @param proximityId Id of task that you wish to find the next task based on the proximity of that task
    * @return A list of random tags matching the above criteria, an empty list if none match
    */
  def getRandomTasks(user: User, params: SearchParameters, limit: Int = -1,
                     priority: Option[Int] = None, proximityId: Option[Long] = None)
                    (implicit c: Option[Connection] = None): List[Task] = {
    getRandomChallenge(params) match {
      case Some(challengeId) =>
        val taskTagIds = if (params.hasTaskTags) {
          this.tagDAL.retrieveListByName(params.taskTags.get.map(_.toLowerCase)).map(_.id)
        } else {
          List.empty
        }

        val select =
          s"""SELECT tasks.$retrieveColumnsWithReview FROM tasks
          LEFT JOIN locked l ON l.item_id = tasks.id
          LEFT OUTER JOIN task_review ON task_review.task_id = tasks.id
       """.stripMargin

        val parameters = new ListBuffer[NamedParameter]()
        val queryBuilder = new StringBuilder
        // The default where clause will check to see if the parents are enabled, that the task is
        // not locked (or if it is, it is locked by the current user) and that the status of the task
        // is either Created or Skipped
        val taskStatusList = params.taskStatus match {
          case Some(l) if l.nonEmpty => l
          case _ => List(Task.STATUS_CREATED, Task.STATUS_SKIPPED, Task.STATUS_TOO_HARD)
        }
        val whereClause = new StringBuilder(
          s"""WHERE tasks.parent_id = $challengeId AND
              (l.id IS NULL OR l.user_id = ${user.id}) AND
              tasks.status IN ({statusList})
            """)
        parameters += ('statusList -> ToParameterValue.apply[List[Int]].apply(taskStatusList))

        // Make sure that the user doesn't see the same task multiple times in
        // the same hour. This prevents users from getting stuck at a priority
        // boundary when there is only one task remaining that they're trying
        // to skip, and also prevents the user from getting bounced between a
        // small number of nearby skipped tasks when loading by proximity
        appendInWhereClause(whereClause,
          s"""NOT tasks.id IN (
             |SELECT task_id FROM status_actions
             |WHERE osm_user_id IN (${user.osmProfile.id})
             |  AND created >= NOW() - '1 hour'::INTERVAL)""".stripMargin)

        priority match {
          case Some(p) => appendInWhereClause(whereClause, s"tasks.priority = $p")
          case None => //Ignore
        }

        if (taskTagIds.nonEmpty) {
          queryBuilder ++= "INNER JOIN tags_on_tasks tt ON tt.task_id = tasks.id "
          appendInWhereClause(whereClause, "tt.tag_id IN ({tagids})")
          parameters += ('tagids -> ToParameterValue.apply[List[Long]].apply(taskTagIds))
        }
        if (params.taskSearch.nonEmpty) {
          appendInWhereClause(whereClause, s"${searchField("tasks.name", "taskSearch")(None)}")
          parameters += ('taskSearch -> search(params.taskSearch.getOrElse("")))
        }

        val proximityOrdering = proximityId match {
          case Some(id) =>
            // Be sure not to serve the task the user just came from
            appendInWhereClause(whereClause, s"tasks.id != $id")
            s"ST_Distance(tasks.location, (SELECT location FROM tasks WHERE id = $id)),"
          case None => ""
        }

        val query = s"$select ${queryBuilder.toString} ${whereClause.toString} " +
          s"ORDER BY $proximityOrdering tasks.status, RANDOM() LIMIT ${this.sqlLimit(limit)}"

        implicit val ids = List[Long]()
        this.cacheManager.withIDListCaching { implicit cachedItems =>
          this.withListLocking(user, Some(TaskType())) { () =>
            this.withMRTransaction { implicit c =>
              sqlWithParameters(query, parameters).as(this.parser.*)
            }
          }
        }
      case None => List.empty
    }
  }

  /**
    * Retrieves a random challenge from the list of possible challenges in the search list
    *
    * @param params The params to search for the random challenge
    * @param c      The connection to the database, will create one if not already created
    * @return The id of the random challenge
    */
  private def getRandomChallenge(params: SearchParameters)(implicit c: Option[Connection] = None): Option[Long] = {
    params.getChallengeIds match {
      case Some(v) if v.lengthCompare(1) == 0 => Some(v.head)
      case v =>
        withMRConnection { implicit c =>
          val parameters = new ListBuffer[NamedParameter]()
          val whereClause = new StringBuilder
          val joinClause = new StringBuilder

          v match {
            case Some(l) if l.nonEmpty => appendInWhereClause(whereClause, s"c.id IN (${l.mkString(",")})")
            case None => // ignore
          }

          if (params.enabledChallenge) {
            appendInWhereClause(whereClause, "c.enabled = true")
          }
          if (params.enabledProject) {
            appendInWhereClause(whereClause, "p.enabled = true")
          }

          parameters ++= addChallengeTagMatchingToQuery(params, whereClause, joinClause)
          parameters ++= addSearchToQuery(params, whereClause)

          //add a where clause that just makes sure that any random challenge retrieved actually has some tasks in it
          appendInWhereClause(whereClause, "1 = (SELECT 1 FROM tasks WHERE parent_id = c.id LIMIT 1)")

          val query =
            s"""
                        SELECT c.id FROM challenges c
                        INNER JOIN projects p ON p.id = c.parent_id
                        ${joinClause.toString}
                        WHERE ${whereClause.toString}
                        ORDER BY RANDOM() LIMIT 1
                      """
          sqlWithParameters(query, parameters).as(long("id").*).headOption
        }
    }
  }

  /**
    * Retrieve tasks geographically closest to the given task id within the
    * given challenge. Ignores tasks that are complete, locked by other users,
    * or that the current user has worked on in the last hour
    */
  def getNearbyTasks(user: User, challengeId: Long, proximityId: Long, limit: Int = 5)
                    (implicit c: Option[Connection] = None): List[Task] = {
    val query =
      s"""SELECT tasks.$retrieveColumnsWithReview FROM tasks
      LEFT JOIN locked l ON l.item_id = tasks.id
      LEFT OUTER JOIN task_review ON task_review.task_id = tasks.id
      WHERE tasks.id <> $proximityId AND
            tasks.parent_id = $challengeId AND
            (l.id IS NULL OR l.user_id = ${user.id}) AND
            tasks.status IN (0, 3, 6) AND
            NOT tasks.id IN (
                SELECT task_id FROM status_actions
                WHERE osm_user_id = ${user.osmProfile.id} AND created >= NOW() - '1 hour'::INTERVAL)
      ORDER BY ST_Distance(tasks.location, (SELECT location FROM tasks WHERE id = $proximityId)), tasks.status, RANDOM()
      LIMIT ${this.sqlLimit(limit)}"""

    this.withMRTransaction { implicit c =>
      SQL(query).as(this.parser.*)
    }
  }

  /**
    * Retrieves task clusters
    *
    * @param params         SearchParameters used to filter the tasks in the cluster
    * @param numberOfPoints Number of cluster points to group all the tasks by
    * @param c              an implicit connection
    * @return A list of task clusters
    */
  def getTaskClusters(params: SearchParameters, numberOfPoints: Int = TaskDAL.DEFAULT_NUMBER_OF_POINTS)
                     (implicit c: Option[Connection] = None): List[TaskCluster] = {
    this.withMRConnection { implicit c =>
      val taskClusterParser = int("kmeans") ~ int("numberOfPoints") ~
        str("geom") ~ str("bounding") map {
        case kmeans ~ totalPoints ~ geom ~ bounding =>
          val locationJSON = Json.parse(geom)
          val coordinates = (locationJSON \ "coordinates").as[List[Double]]
          val point = Point(coordinates(1), coordinates.head)
          TaskCluster(kmeans, totalPoints, params, point, Json.parse(bounding))
      }

      val whereClause = new StringBuilder
      val joinClause = new StringBuilder(
        """
          INNER JOIN challenges c ON c.id = t.parent_id
          INNER JOIN projects p ON p.id = c.parent_id
        """
      )
      val parameters = this.updateWhereClause(params, whereClause, joinClause)(false)
      val where = if (whereClause.isEmpty) {
        whereClause.toString
      } else {
        "WHERE " + whereClause.toString
      }

      val query =
        s"""SELECT kmeans, count(*) as numberOfPoints,
                ST_AsGeoJSON(ST_Centroid(ST_Collect(location))) AS geom,
                ST_AsGeoJSON(ST_ConvexHull(ST_Collect(location))) AS bounding
             FROM (
               SELECT ST_ClusterKMeans(t.location,
                          (SELECT
                              CASE WHEN COUNT(*) < $numberOfPoints THEN COUNT(*) ELSE $numberOfPoints END
                            FROM tasks t
                            ${joinClause.toString}
                            $where
                          )::Integer
                        ) OVER () AS kmeans, t.location
               FROM tasks t
               ${joinClause.toString}
               $where
             ) AS ksub
             WHERE location IS NOT NULL
             GROUP BY kmeans
             ORDER BY kmeans
           """
      SQL(query).as(taskClusterParser.*)
    }
  }

  def updateWhereClause(params: SearchParameters, whereClause: StringBuilder, joinClause: StringBuilder)
                       (implicit projectSearch: Boolean = true): ListBuffer[NamedParameter] = {
    val parameters = new ListBuffer[NamedParameter]()
    params.location match {
      case Some(sl) => this.appendInWhereClause(whereClause, s"t.location @ ST_MakeEnvelope (${sl.left}, ${sl.bottom}, ${sl.right}, ${sl.top}, 4326)")
      case None => // do nothing
    }

    params.taskStatus match {
      case Some(sl) if sl.nonEmpty => this.appendInWhereClause(whereClause, s"t.status IN (${sl.mkString(",")})")
      case Some(sl) if sl.isEmpty => //ignore this scenario
      case _ => this.appendInWhereClause(whereClause, "t.status IN (0,3,6)")
    }

    params.priority match {
      case Some(p) if p == 0 || p == 1 || p == 2 => this.appendInWhereClause(whereClause, s"t.priority = $p")
      case _ => // ignore
    }

    parameters ++= this.addSearchToQuery(params, whereClause)(projectSearch)
    parameters ++= this.addChallengeTagMatchingToQuery(params, whereClause, joinClause)
    parameters
  }

  /**
    * Gets the specific tasks within a cluster
    *
    * @param clusterId      The id of the cluster
    * @param params         SearchParameters used to filter the tasks in the cluster
    * @param numberOfPoints Number of cluster points to group all the tasks by
    * @param c              an implicit connection
    * @return A list of clustered task points
    */
  def getTasksInCluster(clusterId: Int, params: SearchParameters, numberOfPoints: Int = TaskDAL.DEFAULT_NUMBER_OF_POINTS)
                       (implicit c: Option[Connection] = None): List[ClusteredPoint] = {
    this.withMRConnection { implicit c =>
      val whereClause = new StringBuilder
      val joinClause = new StringBuilder(
        """
              INNER JOIN challenges c ON c.id = t.parent_id
              INNER JOIN projects p ON p.id = c.parent_id
            """
      )
      val parameters = this.updateWhereClause(params, whereClause, joinClause)(false)
      val where = if (whereClause.isEmpty) {
        whereClause.toString
      } else {
        "WHERE " + whereClause.toString
      }

      val query =
        s"""SELECT *, ST_AsGeoJSON(location) AS location FROM (
                      SELECT ST_ClusterKMeans(t.location,
                            (SELECT CASE WHEN COUNT(*) < 10 THEN COUNT(*) ELSE 10 END FROM tasks t
                            ${joinClause.toString}
                            $where)::Integer
                      ) OVER () as kmeans, t.*, c.name
            FROM tasks t
            ${joinClause.toString}
            $where
            ) AS t WHERE t.kmeans = $clusterId
         """
      SQL(query).as(challengeDAL.get().pointParser.*)
    }
  }

  /**
    * This function will retrieve all the tasks in a given bounded area. You can use various search
    * parameters to limit the tasks retrieved in the bounding box area.
    *
    * @param params The search parameters from the cookie or the query string parameters.
    * @param limit  A limit for the number of returned tasks
    * @param offset This allows paging for the tasks within in the bounding box
    * @param c      An available connection
    * @return The list of Tasks found within the bounding box
    */
  def getTasksInBoundingBox(params: SearchParameters, limit: Int = Config.DEFAULT_LIST_SIZE, offset: Int = 0)
                           (implicit c: Option[Connection] = None): List[ClusteredPoint] = {
    params.location match {
      case Some(sl) =>
        withMRConnection { implicit c =>
          val whereClause = new StringBuilder(" WHERE p.deleted = false AND c.deleted = false")
          val joinClause = new StringBuilder(
            """
              INNER JOIN challenges c ON c.id = t.parent_id
              INNER JOIN projects p ON p.id = c.parent_id
              LEFT OUTER JOIN task_review tr ON tr.task_id = t.id
            """
          )
          val parameters = this.updateWhereClause(params, whereClause, joinClause)
          val query =
            s"""
              SELECT t.id, t.name, t.parent_id, c.name, t.instruction, t.status, t.mapped_on,
                     tr.review_status, tr.review_requested_by, tr.reviewed_by, tr.reviewed_at,
                     tr.review_started_at,
                     ST_AsGeoJSON(t.location) AS location, priority FROM tasks t
              ${joinClause.toString()}
              ${whereClause.toString()}
              ORDER BY RANDOM()
              LIMIT ${sqlLimit(limit)} OFFSET $offset
            """
          val pointParser = long("tasks.id") ~ str("tasks.name") ~ int("tasks.parent_id") ~ str("challenges.name") ~
            str("tasks.instruction") ~ str("location") ~ int("tasks.status") ~ get[Option[DateTime]]("tasks.mapped_on") ~
            get[Option[Int]]("task_review.review_status") ~ get[Option[Int]]("task_review.review_requested_by") ~
            get[Option[Int]]("task_review.reviewed_by") ~ get[Option[DateTime]]("task_review.reviewed_at") ~
            get[Option[DateTime]]("task_review.review_started_at") ~ int("tasks.priority") map {
            case id ~ name ~ parentId ~ parentName ~ instruction ~ location ~ status ~ mappedOn ~
<<<<<<< HEAD
              reviewStatus ~ reviewRequestedBy ~ reviewedBy ~ reviewedAt ~ priority =>
=======
                 reviewStatus ~ reviewRequestedBy ~ reviewedBy ~ reviewedAt ~ reviewStartedAt ~ priority =>
>>>>>>> 87b8fec1
              val locationJSON = Json.parse(location)
              val coordinates = (locationJSON \ "coordinates").as[List[Double]]
              val point = Point(coordinates(1), coordinates.head)
              ClusteredPoint(id, -1, "", name, parentId, parentName, point, JsString(""),
                instruction, DateTime.now(), -1, Actions.ITEM_TYPE_TASK, status, mappedOn,
                reviewStatus, reviewRequestedBy, reviewedBy, reviewedAt, reviewStartedAt, priority)
          }
          sqlWithParameters(query, parameters).as(pointParser.*)
        }
      case None => throw new InvalidException("Bounding Box required to retrieve tasks within a bounding box")
    }
  }

  /**
    * Returns the list of users that modified the requested task
    *
    * @param user  The user making the request
    * @param id    The id of the task
    * @param limit The number of distinct users that modified the task
    * @param c     An implicit connection to use, if not found will create a new connection
    * @return A list of users that modified the task
    */
  def getLastModifiedUser(user: User, id: Long, limit: Int = 1)(implicit c: Option[Connection] = None): List[User] = {
    withMRConnection { implicit c =>
      val query =
        s"""
           |SELECT ${userDAL.get().retrieveColumns}, score FROM users
           |  LEFT JOIN user_metrics ON users.id = user_metrics.user_id
           |  WHERE osm_id IN (
           |  SELECT osm_user_id FROM status_actions WHERE task_id = {id}
           |  ORDER BY created DESC
           |  LIMIT {limit}
           |)
         """.stripMargin
      SQL(query).on('id -> id, 'limit -> limit).as(userDAL.get().parser.*)
    }
  }

  /**
    * Retrieves all the comments for a task, challenge or project
    *
    * @param projectIdList   A list of all project ids to match on
    * @param challengeIdList A list of all challenge ids to match on
    * @param taskIdList      A list of all task ids to match on
    * @param limit           limit the number of tasks in the response
    * @param offset          for paging
    * @param c
    * @return The list of comments for the task
    */
  def retrieveComments(projectIdList: List[Long], challengeIdList: List[Long], taskIdList: List[Long],
                       limit: Int = Config.DEFAULT_LIST_SIZE, offset: Int = 0)(implicit c: Option[Connection] = None): List[Comment] = {
    withMRConnection { implicit c =>
      val whereClause = new StringBuilder("")
      if (projectIdList.nonEmpty) {
        var vpSearch =
          s"""OR 1 IN (SELECT 1 FROM unnest(ARRAY[${projectIdList.mkString(",")}]) AS pIds
                         WHERE pIds IN (SELECT vp.project_id FROM virtual_project_challenges vp
                                        WHERE vp.challenge_id = tc.challenge_id))"""

        this.appendInWhereClause(whereClause, s"project_id IN (${projectIdList.mkString(",")}) ${vpSearch}")
      }
      if (challengeIdList.nonEmpty) {
        this.appendInWhereClause(whereClause, s"challenge_id IN (${challengeIdList.mkString(",")})")
      }
      if (taskIdList.nonEmpty) {
        this.appendInWhereClause(whereClause, s"task_id IN (${taskIdList.mkString(",")})")
      }

      SQL(
        s"""
              SELECT * FROM task_comments tc
              INNER JOIN users u ON u.osm_id = tc.osm_id
              WHERE $whereClause
              ORDER BY tc.project_id, tc.challenge_id, tc.created DESC
              LIMIT ${this.sqlLimit(limit)} OFFSET $offset
          """
      ).as(this.commentParser.*)
    }
  }

  def retrieveTaskSummaries(challengeId: Long, limit: Int = Config.DEFAULT_LIST_SIZE, offset: Int = 0,
                            statusFilter: Option[List[Int]] = None, reviewStatusFilter: Option[List[Int]] = None,
                            priorityFilter: Option[List[Int]] = None): List[TaskSummary] =
    db.withConnection { implicit c =>
      val parser = for {
        taskId <- long("tasks.id")
        name <- str("tasks.name")
        status <- int("tasks.status")
        priority <- int("tasks.priority")
        username <- get[Option[String]]("users.username")
        mappedOn <- get[Option[DateTime]]("mapped_on")
        reviewStatus <- get[Option[Int]]("task_review.review_status")
        reviewRequestedBy <- get[Option[String]]("reviewRequestedBy")
        reviewedBy <- get[Option[String]]("reviewedBy")
        reviewedAt <- get[Option[DateTime]]("task_review.reviewed_at")
        reviewStartedAt <- get[Option[DateTime]]("task_review.review_started_at")
        comments <- get[Option[String]]("comments")
        tags <- get[Option[String]]("tags")
      } yield TaskSummary(taskId, name, status, priority, username, mappedOn,
<<<<<<< HEAD
        reviewStatus, reviewRequestedBy, reviewedBy, reviewedAt,
        comments, tags)
=======
                          reviewStatus, reviewRequestedBy, reviewedBy, reviewedAt,
                          reviewStartedAt, comments, tags)
>>>>>>> 87b8fec1

      val status = statusFilter match {
        case Some(s) => s"AND t.status IN (${s.mkString(",")})"
        case None => ""
      }

      val reviewStatus = reviewStatusFilter match {
        case Some(s) =>
          var searchQuery = s"task_review.review_status IN (${s.mkString(",")})"
          if (s.contains(-1)) {
            // Return items that do not have a review status
            searchQuery = searchQuery + " OR task_review.review_status IS NULL"
          }
          s" AND ($searchQuery)"
        case None => ""
      }

      val priority = priorityFilter match {
        case Some(p) => s" AND t.priority IN (${p.mkString(",")})"
        case None => ""
      }

      val query =
        SQL"""SELECT t.id, t.name, t.status, t.priority, sa_outer.username, t.mapped_on,
                   task_review.review_status,
                   (SELECT name as reviewRequestedBy FROM users WHERE users.id = task_review.review_requested_by),
                   (SELECT name as reviewedBy FROM users WHERE users.id = task_review.reviewed_by),
                   task_review.reviewed_at, task_review.review_started_at,
                   (SELECT string_agg(CONCAT((SELECT name from users where tc.osm_id = users.osm_id), ': ', comment),
                                      CONCAT(chr(10),'---',chr(10))) AS comments
                    FROM task_comments tc WHERE tc.task_id = t.id),
                   (SELECT STRING_AGG(tg.name, ',') AS tags FROM tags_on_tasks tot, tags tg where tot.task_id=t.id AND tg.id = tot.tag_id)
            FROM tasks t LEFT OUTER JOIN (
              SELECT sa.task_id, sa.status, sa.osm_user_id, u.name AS username
              FROM users u, status_actions sa INNER JOIN (
                SELECT task_id, MAX(created) AS latest
                FROM status_actions
                WHERE challenge_id=#${challengeId}
                GROUP BY task_id
              ) AS sa_inner
              ON sa.task_id = sa_inner.task_id AND sa.created = sa_inner.latest
              WHERE sa.osm_user_id = u.osm_id
            ) AS sa_outer ON t.id = sa_outer.task_id AND t.status = sa_outer.status
            LEFT OUTER JOIN task_review ON task_review.task_id = t.id
            WHERE t.parent_id = #${challengeId} #${status} #${priority} #${reviewStatus}
            LIMIT #${this.sqlLimit(limit)} OFFSET #${offset}
      """
      query.as(parser.*)
    }

  /**
    * Updates a comment that a user previously set
    *
    * @param user           The user updating the comment, it has to be the original user who made the comment
    * @param commentId      The id for the original comment
    * @param updatedComment The new comment
    * @param c
    * @return The updated comment
    */
  def updateComment(user: User, commentId: Long, updatedComment: String)(implicit c: Option[Connection] = None): Comment = {
    withMRConnection { implicit c =>
      if (StringUtils.isEmpty(updatedComment)) {
        throw new InvalidException("Invalid empty string supplied.")
      }
      // first get the comment
      this.retrieveComment(commentId) match {
        case Some(original) =>
          if (!user.isSuperUser && original.osm_id != user.osmProfile.id) {
            throw new IllegalAccessException("User updating the comment must be a Super user or the original user who made the comment")
          }
          SQL("UPDATE task_comments SET comment = {comment} WHERE id = {id}")
            .on('comment -> updatedComment, 'id -> commentId).executeUpdate()
          original.copy(comment = updatedComment)
        case None => throw new NotFoundException("Original comment does not exist")
      }
    }
  }

  /**
    * Retrieves a specific comment
    *
    * @param commentId The id for the comment
    * @param c
    * @return An optional comment
    */
  def retrieveComment(commentId: Long)(implicit c: Option[Connection] = None): Option[Comment] = {
    withMRConnection { implicit c =>
      SQL(
        """SELECT * FROM task_comments tc
              INNER JOIN users u ON u.osm_id = tc.osm_id
              WHERE tc.id = {commentId}"""
      ).on('commentId -> commentId).as(this.commentParser.*).headOption
    }
  }

  /**
    * Deletes a comment from a task
    *
    * @param user      The user deleting the comment, only super user or challenge admin can delete
    * @param taskId    The task that the comment is associated with
    * @param commentId The id for the comment being deleted
    * @param c
    */
  def deleteComment(user: User, taskId: Long, commentId: Long)(implicit c: Option[Connection] = None): Unit = {
    withMRConnection { implicit c =>
      this.retrieveById(taskId) match {
        case Some(task) =>
          this.permission.hasObjectAdminAccess(task, user)
          SQL("DELETE FROM task_comments WHERE id = {id}").on('id -> commentId)
        case None =>
          throw new NotFoundException("Task was not found.")
      }
    }
  }

  case class TaskSummary(taskId: Long, name: String, status: Int, priority: Int, username: Option[String],
                         mappedOn: Option[DateTime], reviewStatus: Option[Int], reviewRequestedBy: Option[String],
                         reviewedBy: Option[String], reviewedAt: Option[DateTime], reviewStartedAt: Option[DateTime],
                         comments: Option[String], tags: Option[String])

}

object TaskDAL {
  val DEFAULT_NUMBER_OF_POINTS = 100
}<|MERGE_RESOLUTION|>--- conflicted
+++ resolved
@@ -67,14 +67,9 @@
     "ST_AsGeoJSON(tasks.location) AS geo_location "
 
   val retrieveColumnsWithReview: String = this.retrieveColumns +
-<<<<<<< HEAD
-    ", task_review.review_status, task_review.review_requested_by, " +
-    "task_review.reviewed_by, task_review.reviewed_at, task_review.review_claimed_by "
-=======
         ", task_review.review_status, task_review.review_requested_by, " +
         "task_review.reviewed_by, task_review.reviewed_at, task_review.review_started_at, " +
         "task_review.review_claimed_by "
->>>>>>> 87b8fec1
 
   // The anorm row parser to convert records from the task table to task objects
   implicit val parser: RowParser[Task] = {
@@ -97,35 +92,18 @@
       get[Option[Long]]("task_review.review_claimed_by") ~
       get[Int]("tasks.priority") ~
       get[Option[Long]]("tasks.changeset_id") map {
-<<<<<<< HEAD
       case id ~ name ~ created ~ modified ~ parent_id ~ instruction ~ location ~ status ~ geojson ~
         suggestedfix_geojson ~ mappedOn ~ reviewStatus ~ reviewRequestedBy ~ reviewedBy ~
-        reviewedAt ~ reviewClaimedBy ~ priority ~ changesetId =>
+        reviewedAt ~ reviewStartedAt ~ reviewClaimedBy ~ priority ~ changesetId =>
         Task(id, name, created, modified, parent_id, instruction, location,
           geojson, suggestedfix_geojson, status, mappedOn,
-          reviewStatus, reviewRequestedBy, reviewedBy, reviewedAt, reviewClaimedBy,
-          priority, changesetId)
-=======
-      case id ~ name ~ created ~ modified ~ parent_id ~ instruction ~ location ~ status ~
-           mappedOn ~ reviewStatus ~ reviewRequestedBy ~ reviewedBy ~ reviewedAt ~
-           reviewStartedAt ~ reviewClaimedBy ~ priority ~ changesetId =>
-        val suggestedFixGeometry = this.getSuggestedFix(id)
-        val optionsFix = if (StringUtils.isEmpty(suggestedFixGeometry)) {
-          None
-        } else {
-          Some(suggestedFixGeometry)
-        }
-        Task(id, name, created, modified, parent_id, instruction, location,
-          this.getTaskGeometries(id), optionsFix, status, mappedOn,
           reviewStatus, reviewRequestedBy, reviewedBy, reviewedAt, reviewStartedAt,
           reviewClaimedBy, priority, changesetId)
->>>>>>> 87b8fec1
     }
   }
 
   implicit val taskWithReviewParser: RowParser[TaskWithReview] = {
     get[Long]("tasks.id") ~
-<<<<<<< HEAD
       get[String]("tasks.name") ~
       get[DateTime]("tasks.created") ~
       get[DateTime]("tasks.modified") ~
@@ -140,6 +118,7 @@
       get[Option[Long]]("task_review.review_requested_by") ~
       get[Option[Long]]("task_review.reviewed_by") ~
       get[Option[DateTime]]("task_review.reviewed_at") ~
+      get[Option[DateTime]]("task_review.review_started_at") ~
       get[Option[Long]]("task_review.review_claimed_by") ~
       get[Int]("tasks.priority") ~
       get[Option[Long]]("tasks.changeset_id") ~
@@ -148,54 +127,15 @@
       get[Option[String]]("reviewed_by_username") map {
       case id ~ name ~ created ~ modified ~ parent_id ~ instruction ~ location ~ status ~ geojson ~
         suggestedfix_geojson ~ mappedOn ~ reviewStatus ~ reviewRequestedBy ~ reviewedBy ~ reviewedAt ~
-        reviewClaimedBy ~ priority ~ changesetId ~ challengeName ~ reviewRequestedByUsername ~ reviewedByUsername =>
+        reviewStartedAt ~ reviewClaimedBy ~ priority ~ changesetId ~ challengeName ~ reviewRequestedByUsername ~ reviewedByUsername =>
         TaskWithReview(
           Task(id, name, created, modified, parent_id, instruction, location,
             geojson, suggestedfix_geojson, status, mappedOn,
-            reviewStatus, reviewRequestedBy, reviewedBy, reviewedAt, reviewClaimedBy,
-            priority, changesetId),
+            reviewStatus, reviewRequestedBy, reviewedBy, reviewedAt, reviewStartedAt,
+            reviewClaimedBy, priority, changesetId),
           TaskReview(-1, id, reviewStatus, challengeName, reviewRequestedBy, reviewRequestedByUsername,
-            reviewedBy, reviewedByUsername, reviewedAt, reviewClaimedBy, None, None)
+            reviewedBy, reviewedByUsername, reviewedAt, reviewStartedAt, reviewClaimedBy, None, None)
         )
-=======
-    get[String]("tasks.name") ~
-    get[DateTime]("tasks.created") ~
-    get[DateTime]("tasks.modified") ~
-    get[Long]("parent_id") ~
-    get[Option[String]]("tasks.instruction") ~
-    get[Option[String]]("location") ~
-    get[Option[Int]]("tasks.status") ~
-    get[Option[DateTime]]("tasks.mapped_on") ~
-    get[Option[Int]]("task_review.review_status") ~
-    get[Option[Long]]("task_review.review_requested_by") ~
-    get[Option[Long]]("task_review.reviewed_by") ~
-    get[Option[DateTime]]("task_review.reviewed_at") ~
-    get[Option[DateTime]]("task_review.review_started_at") ~
-    get[Option[Long]]("task_review.review_claimed_by") ~
-    get[Int]("tasks.priority") ~
-    get[Option[Long]]("tasks.changeset_id") ~
-    get[Option[String]]("challenge_name") ~
-    get[Option[String]]("review_requested_by_username") ~
-    get[Option[String]]("reviewed_by_username") map {
-    case id ~ name ~ created ~ modified ~ parent_id ~ instruction ~ location ~ status ~
-          mappedOn ~ reviewStatus ~ reviewRequestedBy ~ reviewedBy ~ reviewedAt ~
-          reviewStartedAt ~ reviewClaimedBy ~ priority ~ changesetId ~ challengeName ~
-          reviewRequestedByUsername ~ reviewedByUsername =>
-      val suggestedFixGeometry = this.getSuggestedFix(id)
-      val optionsFix = if (StringUtils.isEmpty(suggestedFixGeometry)) {
-        None
-      } else {
-        Some(suggestedFixGeometry)
-      }
-      TaskWithReview(
-        Task(id, name, created, modified, parent_id, instruction, location,
-          this.getTaskGeometries(id), optionsFix, status, mappedOn,
-          reviewStatus, reviewRequestedBy, reviewedBy, reviewedAt, reviewStartedAt,
-          reviewClaimedBy, priority, changesetId),
-        TaskReview(-1, id, reviewStatus, challengeName, reviewRequestedBy, reviewRequestedByUsername,
-                   reviewedBy, reviewedByUsername, reviewedAt, reviewStartedAt, reviewClaimedBy, None, None)
-      )
->>>>>>> 87b8fec1
     }
   }
 
@@ -1305,11 +1245,7 @@
             get[Option[Int]]("task_review.reviewed_by") ~ get[Option[DateTime]]("task_review.reviewed_at") ~
             get[Option[DateTime]]("task_review.review_started_at") ~ int("tasks.priority") map {
             case id ~ name ~ parentId ~ parentName ~ instruction ~ location ~ status ~ mappedOn ~
-<<<<<<< HEAD
-              reviewStatus ~ reviewRequestedBy ~ reviewedBy ~ reviewedAt ~ priority =>
-=======
                  reviewStatus ~ reviewRequestedBy ~ reviewedBy ~ reviewedAt ~ reviewStartedAt ~ priority =>
->>>>>>> 87b8fec1
               val locationJSON = Json.parse(location)
               val coordinates = (locationJSON \ "coordinates").as[List[Double]]
               val point = Point(coordinates(1), coordinates.head)
@@ -1409,13 +1345,8 @@
         comments <- get[Option[String]]("comments")
         tags <- get[Option[String]]("tags")
       } yield TaskSummary(taskId, name, status, priority, username, mappedOn,
-<<<<<<< HEAD
-        reviewStatus, reviewRequestedBy, reviewedBy, reviewedAt,
-        comments, tags)
-=======
                           reviewStatus, reviewRequestedBy, reviewedBy, reviewedAt,
                           reviewStartedAt, comments, tags)
->>>>>>> 87b8fec1
 
       val status = statusFilter match {
         case Some(s) => s"AND t.status IN (${s.mkString(",")})"
